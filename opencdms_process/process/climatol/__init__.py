from io import BytesIO
import logging
import os
import PIL.Image as Image
from rpy2.robjects import r, default_converter, conversion, globalenv
from rpy2.rinterface_lib.callbacks import logger as rpy2_logger
from rpy2.robjects import pandas2ri
from rpy2.robjects.conversion import localconverter


def windrose(obs):
    rpy2_logger.setLevel(logging.ERROR)

    script = os.path.join(
        os.path.dirname(__file__),
        'windrose.r',
    )
<<<<<<< HEAD

    r.source(script)

    with localconverter(default_converter + pandas2ri.converter):
        _obs = conversion.py2rpy(obs)
=======
    with localconverter(ro.default_converter + pandas2ri.converter):
        _obs = ro.conversion.py2rpy(obs)
>>>>>>> 133d8c79

    globalenv['observations'] = _obs

    r(f"""
library('magick')
figure <- image_graph(width = 350, height = 350, res = 96)
data=observations
ob_time=as.POSIXct(data$ob_time,tz='UTC')
data=cbind(ob_time, data[,3:4])

<<<<<<< HEAD
windrose(data,'838','Bracknell Beaufort Park')
=======
      nd1 <- sum(fr[1,]); fr[1,] <- fr[1,] * (nd1+cal)/nd1
      if(nd>0) fr <- fr*100./nd
      frt <- apply(fr,1,sum)
      frtd <- apply(fr,2,sum)
      tab <- cbind(fr,frt)
      tab <- round(rbind(tab,c(frtd,sum(frtd))),1)
      tab <- data.frame(rbind(tab,round(c(vm,vmt),1),round(c(vx,vmx),1)))
      names(tab) <- c('N','NNE','NE','ENE','E','ESE','SE','SSE','S','SSW','SW',
        'WSW','W','WNW','NW','NNW','Total')
      row.names(tab) <- c(spclasses,'Total','Mean Sp.','Mx.M.Sp.')
      old.par <- par(no.readonly = TRUE)
      on.exit(par(old.par))
      fr <- tab[1:nvvc,1:16]
      if(geflag) row.names(fr)[nvvc] <- paste('>=',vvc[nvvc])
      ndir <- 16
      nr <- nvvc
      fmax <- fnum*fint
      key <- (nr>1)

      if(key) mlf <- 3 else mlf <- 1
      par(mar=margin, new=FALSE)
      fx <- cos(pi/2-(2*pi/ndir*0:(ndir-1)))
      fy <- sin(pi/2-(2*pi/ndir*0:(ndir-1)))
      plot(fx,fy,xlim=c(-fmax-mlf*fint,fmax+fint),ylim=c(-fmax-fint,fmax+fint),
        xaxt="n",yaxt="n",xlab="",ylab="",bty="n",asp=1,type="n")
      if(nr==1) {{
        cx <- fx*fr
        cy <- fy*fr
      }}
      else {{
        f <- apply(fr,2,sum)
        cx <- fx*f
        cy <- fy*f
        for(i in nr:2) {{
          f <- f-fr[i,]
          cx <- c(cx,NA,fx*f)
          cy <- c(cy,NA,fy*f)
        }}
      }}
      polygon(cx,cy,col=col[nr:1])
      symbols(c(0*1:fnum),c(0*1:fnum),circles=c(fint*1:fnum),inches=FALSE,add=TRUE)
      segments(0*1:ndir,0*1:ndir,fmax*fx,fmax*fy)
      fmaxi <- fmax+fint/4
      text(0,fmaxi,"N")
      text(0,-fmaxi,"S")
      text(fmaxi,0,"E")
      text(-fmaxi,0,"W")
      if(flab==2)
        for(i in 1:fnum) text(i*fint*cos(ang),i*fint*sin(ang),paste(i*fint,"%"))
      else if(flab==1)
        text(fmax*cos(ang),fmax*sin(ang),paste(fmax,"%"))
      if(key) {{
        legend(-fmaxi-2.3*fint,fmaxi+2,fill=col,legend=spclasses)
        text(-fmaxi-1.5*fint,fmaxi+.9*fint,uni)
      }}
      title(paste(name,'windrose',startdate,'to',enddate))
      invisible(tab)
    }}
    figure <- image_graph(width = 350, height = 350, res = 96)

    data=observations
    ob_time=as.POSIXct(data$ob_time,tz='UTC')
    data=cbind(ob_time, data[,3:4])
    windrose(data,'838','Bracknell Beaufort Park')

    image <- image_write(figure, path = NULL, format = "png")
>>>>>>> 133d8c79

image <- image_write(figure, path = NULL, format = "png")
    """)
    image_data = globalenv['image']
    image = Image.open(BytesIO(bytes(image_data)))

    return image<|MERGE_RESOLUTION|>--- conflicted
+++ resolved
@@ -15,16 +15,10 @@
         os.path.dirname(__file__),
         'windrose.r',
     )
-<<<<<<< HEAD
-
     r.source(script)
 
     with localconverter(default_converter + pandas2ri.converter):
         _obs = conversion.py2rpy(obs)
-=======
-    with localconverter(ro.default_converter + pandas2ri.converter):
-        _obs = ro.conversion.py2rpy(obs)
->>>>>>> 133d8c79
 
     globalenv['observations'] = _obs
 
@@ -35,76 +29,7 @@
 ob_time=as.POSIXct(data$ob_time,tz='UTC')
 data=cbind(ob_time, data[,3:4])
 
-<<<<<<< HEAD
 windrose(data,'838','Bracknell Beaufort Park')
-=======
-      nd1 <- sum(fr[1,]); fr[1,] <- fr[1,] * (nd1+cal)/nd1
-      if(nd>0) fr <- fr*100./nd
-      frt <- apply(fr,1,sum)
-      frtd <- apply(fr,2,sum)
-      tab <- cbind(fr,frt)
-      tab <- round(rbind(tab,c(frtd,sum(frtd))),1)
-      tab <- data.frame(rbind(tab,round(c(vm,vmt),1),round(c(vx,vmx),1)))
-      names(tab) <- c('N','NNE','NE','ENE','E','ESE','SE','SSE','S','SSW','SW',
-        'WSW','W','WNW','NW','NNW','Total')
-      row.names(tab) <- c(spclasses,'Total','Mean Sp.','Mx.M.Sp.')
-      old.par <- par(no.readonly = TRUE)
-      on.exit(par(old.par))
-      fr <- tab[1:nvvc,1:16]
-      if(geflag) row.names(fr)[nvvc] <- paste('>=',vvc[nvvc])
-      ndir <- 16
-      nr <- nvvc
-      fmax <- fnum*fint
-      key <- (nr>1)
-
-      if(key) mlf <- 3 else mlf <- 1
-      par(mar=margin, new=FALSE)
-      fx <- cos(pi/2-(2*pi/ndir*0:(ndir-1)))
-      fy <- sin(pi/2-(2*pi/ndir*0:(ndir-1)))
-      plot(fx,fy,xlim=c(-fmax-mlf*fint,fmax+fint),ylim=c(-fmax-fint,fmax+fint),
-        xaxt="n",yaxt="n",xlab="",ylab="",bty="n",asp=1,type="n")
-      if(nr==1) {{
-        cx <- fx*fr
-        cy <- fy*fr
-      }}
-      else {{
-        f <- apply(fr,2,sum)
-        cx <- fx*f
-        cy <- fy*f
-        for(i in nr:2) {{
-          f <- f-fr[i,]
-          cx <- c(cx,NA,fx*f)
-          cy <- c(cy,NA,fy*f)
-        }}
-      }}
-      polygon(cx,cy,col=col[nr:1])
-      symbols(c(0*1:fnum),c(0*1:fnum),circles=c(fint*1:fnum),inches=FALSE,add=TRUE)
-      segments(0*1:ndir,0*1:ndir,fmax*fx,fmax*fy)
-      fmaxi <- fmax+fint/4
-      text(0,fmaxi,"N")
-      text(0,-fmaxi,"S")
-      text(fmaxi,0,"E")
-      text(-fmaxi,0,"W")
-      if(flab==2)
-        for(i in 1:fnum) text(i*fint*cos(ang),i*fint*sin(ang),paste(i*fint,"%"))
-      else if(flab==1)
-        text(fmax*cos(ang),fmax*sin(ang),paste(fmax,"%"))
-      if(key) {{
-        legend(-fmaxi-2.3*fint,fmaxi+2,fill=col,legend=spclasses)
-        text(-fmaxi-1.5*fint,fmaxi+.9*fint,uni)
-      }}
-      title(paste(name,'windrose',startdate,'to',enddate))
-      invisible(tab)
-    }}
-    figure <- image_graph(width = 350, height = 350, res = 96)
-
-    data=observations
-    ob_time=as.POSIXct(data$ob_time,tz='UTC')
-    data=cbind(ob_time, data[,3:4])
-    windrose(data,'838','Bracknell Beaufort Park')
-
-    image <- image_write(figure, path = NULL, format = "png")
->>>>>>> 133d8c79
 
 image <- image_write(figure, path = NULL, format = "png")
     """)
